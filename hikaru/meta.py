#
# Copyright (c) 2021 Incisive Technology Ltd
#
# Permission is hereby granted, free of charge, to any person obtaining a copy
# of this software and associated documentation files (the "Software"), to deal
# in the Software without restriction, including without limitation the rights
# to use, copy, modify, merge, publish, distribute, sublicense, and/or sell
# copies of the Software, and to permit persons to whom the Software is
# furnished to do so, subject to the following conditions:
#
# The above copyright notice and this permission notice shall be included in all
# copies or substantial portions of the Software.
#
# THE SOFTWARE IS PROVIDED "AS IS", WITHOUT WARRANTY OF ANY KIND, EXPRESS OR
# IMPLIED, INCLUDING BUT NOT LIMITED TO THE WARRANTIES OF MERCHANTABILITY,
# FITNESS FOR A PARTICULAR PURPOSE AND NONINFRINGEMENT. IN NO EVENT SHALL THE
# AUTHORS OR COPYRIGHT HOLDERS BE LIABLE FOR ANY CLAIM, DAMAGES OR OTHER
# LIABILITY, WHETHER IN AN ACTION OF CONTRACT, TORT OR OTHERWISE, ARISING FROM,
# OUT OF OR IN CONNECTION WITH THE SOFTWARE OR THE USE OR OTHER DEALINGS IN THE
# SOFTWARE.
"""
The meta module contains all the support to reflectively process objects

This module provides the main runtime support for Hikaru. It defines the base
class from which all Kubernetes model version classes are derived. The base
class provides all of the machinery for working with the both Python and YAML:
it can do the YAML parsing, the Python generation, and the Python runtime
object management.
"""
<<<<<<< HEAD
from enum import Enum
from typing import Union, List, Dict, Type, Any
from dataclasses import fields, dataclass, is_dataclass
=======
from ast import literal_eval
from inspect import getmodule
from typing import Union, List, Dict, Any, ForwardRef, get_type_hints
from dataclasses import fields, dataclass, is_dataclass, asdict, InitVar
>>>>>>> 110c9317
from inspect import signature, Parameter
from collections import defaultdict, namedtuple
from hikaru.naming import camel_to_pep8

try:
    from typing import get_args, get_origin
except ImportError:
    def get_args(tp):
        return tp.__args__ if hasattr(tp, "__args__") else ()

    def get_origin(tp):
        return tp.__origin__ if hasattr(tp, "__origin__") else None

NoneType = type(None)


_not_there = object()


CatalogEntry = namedtuple('CatalogEntry', ['cls', 'attrname', 'path'])

TypeWarning = namedtuple('TypeWarning', ['cls', 'attrname', 'path', 'warning'])

class DiffType (Enum):
    ATTRIBUTE_ADDED = 0
    ATTRIBUTE_REMOVED = 1
    VALUE_CHANGED = 2
    TYPE_CHANGED = 3
    LIST_LENGTH_CHANGED = 4
    DICT_KEYS_CHANGED = 5
    INCOMPATIBLE_DIFF = 6

@dataclass
class DiffDetail:
    diff_type: DiffType
    cls: Type
    attrname: str
    path: List[str]
    report: str
    value: Any = None
    other_value: Any = None


@dataclass
class HikaruBase(object):
    def __post_init__(self):
        self._type_catalog = defaultdict(list)
        self._field_catalog = defaultdict(list)
        self._capture_catalog()

    @staticmethod
    def _process_other_catalog(src_cat, dst_cat, idx, name):
        for k, ce_list in src_cat.items():
            for ce in ce_list:
                assert isinstance(ce, CatalogEntry)
                new_ce = CatalogEntry(ce.cls, ce.attrname, ce.path[:])
                if idx is not None:
                    new_ce.path.insert(0, idx)
                new_ce.path.insert(0, name)
                dst_cat[k].append(new_ce)

    def _merge_catalog_of(self, other, name: str, idx: int = None):
        # other: a HikaruBase subclass instance that self owns
        # name: a string that is the attribute name for this instance
        # idx: optional integer index within name if name is a list
        #
        # catalog entries are of the form:
        # (cls, attrname, path-list)
        # _type_catalog is keyed by the cls
        # _field_catalog is keyed by the attribute name
        # first, add an entry for this item
        if idx is None:
            ce = CatalogEntry(other.__class__, name, [name])
        else:
            ce = CatalogEntry(other.__class__, name, [name, idx])
        self._type_catalog[other.__class__].append(ce)
        self._field_catalog[name].append(ce)

        # now merge in the catalog of other if it has one
        if isinstance(other, HikaruBase):
            assert isinstance(other, HikaruBase)
            self._process_other_catalog(other._type_catalog, self._type_catalog, idx, name)
            self._process_other_catalog(other._field_catalog, self._field_catalog,
                                        idx, name)

    @classmethod
    def _get_hints(cls) -> dict:
        mro = cls.mro()
        mro.reverse()
        hints = {}
        globs = vars(getmodule(cls))
        for c in mro:
            if is_dataclass(c):
                hints.update(get_type_hints(c, globs))
        return hints

    def _capture_catalog(self, catalog_depth_first=False):
        hints = self._get_hints()
        for f in fields(self):
            ftype = hints[f.name]
            initial_type = get_origin(ftype)
            if initial_type is Union:
                assignment_type = get_args(ftype)[0]
            else:
                assignment_type = ftype
            del initial_type
            # now we have the type without a Union
            obj = getattr(self, f.name, None)
            if obj is None:  # nothing to catalog
                continue
            if (type(assignment_type) == type and
                    issubclass(assignment_type, (int, str, bool, float, dict))):
                ce = CatalogEntry(assignment_type, f.name, [f.name])
                self._field_catalog[f.name].append(ce)
                self._type_catalog[assignment_type].append(ce)
            elif is_dataclass(assignment_type) and issubclass(assignment_type,
                                                              HikaruBase):
                if obj:
                    if catalog_depth_first:
                        obj._capture_catalog(catalog_depth_first=catalog_depth_first)
                    self._merge_catalog_of(obj, f.name)
            else:
                origin = get_origin(assignment_type)
                if origin in (list, List):
                    item_type = get_args(assignment_type)[0]
                    if is_dataclass(item_type) and issubclass(item_type, HikaruBase):
                        for i, item in enumerate(obj):
                            if catalog_depth_first:
                                item._capture_catalog(catalog_depth_first=
                                                      catalog_depth_first)
                            self._merge_catalog_of(item, f.name, i)
                    elif (type(item_type) == type and
                            issubclass(item_type, (int, str, bool, float, dict))):
                        ce = CatalogEntry(item_type, f.name, [f.name])
                        self._field_catalog[f.name].append(ce)
                        self._type_catalog[item_type].append(ce)

    def _clear_catalog(self):
        # clear the catalogs from this object down into any contained
        # catalog-holding objects
        self._field_catalog.clear()
        self._type_catalog.clear()
        for f in fields(self):
            a = getattr(self, f.name)
            if a is None:
                continue
            if is_dataclass(a) and isinstance(a, HikaruBase):
                a._clear_catalog()
            elif type(a) == list and len(a) > 0:
                for i in a:
                    if is_dataclass(i) and isinstance(i, HikaruBase):
                        i._clear_catalog()

    def repopulate_catalog(self):
        """
        re-creates the catalog for this object (and any contained objects) from scratch

        If a HikaruBase model gets changed after it was populated from YAML or
        by Python source code, it may be desirable to re-create the catalogs
        to inspect the new model. This method causes the old catalogs to be
        dropped and new catalogs to be loaded with the data currently in the
        model.
        """
        self._clear_catalog()
        self._capture_catalog(catalog_depth_first=True)
        return self

    def to_dict(self) -> dict:
        """
        Provides a simple transfer to a dictionary representation of self

        This method does a simple transcription of self into a dict using
        hikaru.get_clean_dict().

        :return: A dict representation of self. Only keys with values are in
            the resulting dict
        """
        from hikaru.generate import get_clean_dict
        return get_clean_dict(self)

    def dup(self):
        """
        Create a deep copy of self

        :return: identical instance of self plus any contained instances
        """
        klass = self.__class__
        copy = klass.get_empty_instance()
        for f in fields(self):
            a = getattr(self, f.name)
            if isinstance(a, HikaruBase):
                setattr(copy, f.name, a.dup())
            elif type(a) == dict:
                setattr(copy, f.name, dict(a))
            elif type(a) == list:
                new_list = []
                setattr(copy, f.name, new_list)
                for i in a:
                    if isinstance(i, HikaruBase):
                        new_list.append(i.dup())
                    else:
                        new_list.append(i)
            else:
                setattr(copy, f.name, a)
        return copy

    def find_by_name(self, name: str, following: Union[str, List] = None) -> \
            List[CatalogEntry]:
        """
        Returns a list of catalog entries for the named field wherever they occur
        in the model.

        This method returns a list of CatalogEntry instances that match the criteria
        of the input parameters. At very least, the list will contain all entries
        for an attribute named 'name'.

        The list of returned items can be further reduced by supplying a value for the
        'following' argument, which names one or more attributes that must come before
        the named attribute in order for the entry to be included in the returned list.
        The 'following' argument may be specified as a '.' separated string of
        attribute names or as a list of strings. These describe the prerequisite
        attributes that must be on the path to the named attribute, but not necessarily
        consecutively. By specifying 'following' you can essentially establish a
        context in which you find the named attribute. The attributes named in
        'following' will be considered in order, but they don't have to be directly
        sequential in the model.

        :param name: string containing a name for an attribute somewhere in the model,
            the search for with starts at 'self'. This must be a legal Python identifier,
            not an integer.
        :param following: Sequence of strings or a single string with elements
            separated by '.'. These elements must appear somewhere along the path to
            'name' in order, but not necessarily consecutively. These will serve as a
            way to specify 'signposts' along the way to the desired field. Each element
            is either an attribute name or an integer for lists to identify which
            element in the list must be seen before 'name'. For example, say you had a
            model of a Pod and wanted all the attributes called 'name', but only within
            a container's volumeMounts objects. You can get these with the following
            invocation::

                p.find_by_name('name',
                               following="containers.volumeMounts")

            Or suppose you wanted 'exec' from from anywhere in the lifecycle object
            of of the first container in a pod::

                p.find_by_name('exec',
                               following=['containers', 0, 'lifecycle'])

            or::

                p.find_by_name('exec',
                               following="containers.0.lifecycle")

            Or suppose you wanted to find all the httpHeaders 'name' from in the
            lifecycle in any container in a pod::

                p.find_by_name('name',
                               following="containers.lifecycle.httpGet")

            In the last example, 'lifecycle' is an direct attribute of a single
            container, but 'httpGet' is several objects beneath the lifecycle.
        :return: list of CatalogEntry objects that match the query criteria.
        :raises TypeError: if 'name' is not a string, or if 'following' is not
            a string or list
        :raises ValueError: if 'following' is a list and one of the elements is not
            a str or an int
        """
        if not isinstance(name, str):
            raise TypeError("name must be a str")
        if following is not None and not isinstance(following, (str, list, tuple)):
            raise TypeError("following must be a string or list")
        result = list()
        field_list = self._field_catalog.get(name)
        if field_list is not None:
            result.extend(field_list)

        if following:
            signposts = []  # it isn't possible to remain this
            if isinstance(following, str):
                signposts = following.split('.')
            elif isinstance(following, (list, tuple)):
                signposts = following
            candidates = result
            result = []
            for ce in candidates:
                assert isinstance(ce, CatalogEntry)
                start = 0
                for sp in signposts:
                    try:
                        sp = int(sp)
                    except (ValueError, TypeError) as e:
                        if not isinstance(sp, str):
                            raise ValueError(str(e))
                    try:
                        start = ce.path.index(sp, start)
                    except ValueError:
                        break
                else:
                    result.append(ce)

        return result

    def object_at_path(self, path: list):
        """
        returns the value named by path starting at self

        Returns an object or base value by navigating the supplied path starting
        at 'self'. The elements of path are either strings representing attribute
        names or else integers in the case where an attribute name reaches a list
        (the int is used as an index into the list). Generally, the thing to do is
        to use the 'path' attribute of a returned CatalogEntry from find_by_name()

        :param path: A list of strings or ints.
        :return: Whatever value is found at the end of the path; this could be
            another HikaruBase instance or a plain Python object (str, bool, dict,
            etc).

        :raises RuntimeError: raised if None is found anywhere along the path except
            at the last element
        :raises IndexError: raised if a path index value is beyond the end of a
            list-valued attribute
        :raises ValueError: if an index for a list can't be turned into an int
        :raises AttributeError: raised if any attribute on the path isn't an
            attribute of the previous object on the path
        """
        obj = self
        for p in path:
            if isinstance(obj, (list, tuple)):
                try:
                    idx_p = int(p)
                except ValueError:
                    raise ValueError(f"Path element isn't an int for list"
                                     f" attribute; attr={p}")
                else:
                    try:
                        obj = obj[idx_p]
                    except IndexError:
                        raise IndexError(f"Index {idx_p} is beyond the end of the list")
                    else:
                        if obj is None:
                            raise RuntimeError(f"Path {path} leads to None at {p}")
            else:
                try:
                    obj = getattr(obj, p, _not_there)
                except TypeError as _:
                    raise TypeError(f'{p} is an illegal attribute')
                else:
                    if obj is _not_there:
                        raise AttributeError(f"Path {path} leads to an unknown attr at {p}")
        return obj

    @classmethod
    def from_yaml(cls, yaml, translate: bool = False):
        """
        Create an instance of this HikaruBase subclass from the provided yaml.

        This factory method creates a new instance of the class upon which it is
        invoked and fills the instance with data from supplied yaml object. It is
        a short-cut to creating an empty instance yourself and then invoking
        process(yaml) on that instance (this method hides the details of making
        an empty instance).

        This method can fill an instance with suitable YAML object, whether a
        full document or a fragment of one, as long as the type of the YAML
        object being processed and the subclass of HikaruBase agree. If a fragment
        of a object that would otherwise be part of a larger object, the fragment
        should not have the same indentation as it would as part of the larger
        document, but instead should be fully "outdented" to the left as if it
        was the standalone document itself.

        :param yaml: a ruamel.yaml YAML instance
        :param translate: optional bool, default False. If True, then all attributes
            that are fetched from the dict are first run through camel_to_pep8 to
            use the underscore-embedded versions of the attribute names.
        :return: an instance of a subclass of HikaruBase
        """
        inst = cls.get_empty_instance()
        inst.process(yaml, translate=translate)
        return inst

    @classmethod
    def get_empty_instance(cls):
        """
        Returns a properly initialized instance with Nones and empty collections

        :return: and instance of 'cls' with all scalar attrs set to None and
            all collection attrs set to an appropriate empty collection
        """
        kw_args = {}
        sig = signature(cls.__init__)
        init_var_hints = {k for k, v in get_type_hints(cls).items()
                          if isinstance(v, InitVar) or v is InitVar}
        hints = cls._get_hints()
        if cls.__name__ == "CrossVersionObjectReference":
            _ = 1
        for p in sig.parameters.values():
            if p.name in ('self', 'client') or p.name in init_var_hints:
                continue
            # skip these either of these next two since they are supplied by default,
            # but only if they have default values
            if p.name in ('apiVersion', 'kind'):
                if issubclass(cls, HikaruDocumentBase):
                    continue
            f = hints[p.name]
            initial_type = f
            origin = get_origin(initial_type)
            if origin is Union:
                type_args = get_args(f)
                initial_type = type_args[0]
            if ((type(initial_type) == type and issubclass(initial_type, (int, str,
                                                                          bool,
                                                                          float))) or
                    (is_dataclass(initial_type) and
                     issubclass(initial_type, HikaruBase)) or
                    initial_type is object):
                # this is a type that can default to None
                kw_args[p.name] = None
            else:
                origin = get_origin(initial_type)
                if origin in (list, List):
                    kw_args[p.name] = []
                elif origin in (dict, Dict):
                    kw_args[p.name] = {}
                else:
                    raise NotImplementedError(f"Internal error! Unknown type"
                                              f" {initial_type}"
                                              f" for parameter {p.name} in"
                                              f" {cls.__name__}. Please file a"
                                              f" bug report.")  # pragma: no cover
        new_inst = cls(**kw_args)
        return new_inst

    def diff(self, other) -> List[DiffDetail]:
        """
        Compares self to other and returns list of differences and where they are

        The ``diff()`` method goes field-by-field between two objects looking for
        differences. Whenever any are found, a DiffDetail namedtuple is added to
        the returned list. The diff is carried out recursively across any containers
        or inner objects; the path to any differences found is recorded from
        self to any nested difference.

        Note that ``diff()`` looks at all fields in the objects, not just ones
        that have been set.

        :param other: some kind of HikaruBase subclass. If not the same class as
            self, then a single DiffDetail namedtuple is returned describing this
            and the diff stops.
        :return: a list of DiffDetail namedtuples that describe all the discovered
            differences. If the list is empty then the two are equal.
        """
        diffs = []
        if self.__class__ != other.__class__:
            diffs.append(DiffDetail(DiffType.INCOMPATIBLE_DIFF, self.__class__, None, [],
                                    f'Incompatible:'
                                    f'self is a {self.__class__.__name__} while'
                                    f' other is a {other.__class__.__name__}'))
            return diffs
        for f in fields(self):
            self_attr = getattr(self, f.name)
            other_attr = getattr(other, f.name)
            if self_attr is not None and other_attr is None:
                diffs.append(DiffDetail(DiffType.ATTRIBUTE_ADDED, self.__class__, f.name, [f.name],
                                        f"Key added:"
                                        f"self.{f.name} is {self_attr}"
                                        f" but does not exist in other",
                                        self_attr,
                                        None))
            elif self_attr is None and other_attr is not None:
                diffs.append(DiffDetail(DiffType.ATTRIBUTE_REMOVED, self.__class__, f.name, [f.name],
                                        f"Key removed:"
                                        f"self.{f.name} does not exist"
                                        f" but in other it is is {other_attr}",
                                        None,
                                        other_attr))
            elif type(self_attr) != type(other_attr):
                diffs.append(DiffDetail(DiffType.TYPE_CHANGED, self.__class__, f.name, [f.name],
                                        f"Type mismatch:"
                                        f"self.{f.name} is a {type(self_attr)}"
                                        f" but other's is a {type(other_attr)}",
                                        self_attr,
                                        other_attr))
            elif issubclass(type(self_attr), (str, int, float, bool, NoneType)):
                if self_attr != other_attr:
                    diffs.append(DiffDetail(DiffType.VALUE_CHANGED, self.__class__, f.name, [f.name],
                                            f"Value mismatch:"
                                            f"self.{f.name} is {self_attr}"
                                            f" but other's is {other_attr}",
                                            self_attr,
                                            other_attr))
            elif isinstance(self_attr, HikaruBase):
                inner_diffs = self_attr.diff(other_attr)
                diffs.extend([DiffDetail(d.diff_type, d.cls, d.attrname, [f.name] + d.path,
                                         d.report, d.value, d.other_value) for d in inner_diffs])
            elif isinstance(self_attr, dict):
                self_keys = set(self_attr.keys())
                other_keys = set(other_attr.keys())
                if self_keys != other_keys:
                    diffs.append(DiffDetail(DiffType.DICT_KEYS_CHANGED, self.__class__, f.name, [f.name],
                                            f"Key mismatch:"
                                            f"self.{f.name} has different keys"
                                            f"than does other",
                                            self_attr,
                                            other_attr))
                else:
                    for k, v in self_attr.items():
                        if v != other_attr[k]:
                            # TODO: add k to attrname and change value and other_value to be specific dict entry
                            diffs.append(DiffDetail(DiffType.VALUE_CHANGED, self.__class__, f.name, [f.name],
                                                    f"Item mismatch:"
                                                    f"self.{f.name}[{k}] is {v}"
                                                    f" but other has {other_attr[k]}",
                                                    self_attr,
                                                    other_attr))
            elif isinstance(self_attr, list):
                if len(self_attr) != len(other_attr):
                    diffs.append(DiffDetail(DiffType.LIST_LENGTH_CHANGED, self.__class__, f.name, [f.name],
                                            f"Length mismatch:"
                                            f"list self.{f.name} has {len(self_attr)}"
                                            f" elements, but other has "
                                            f"{len(other_attr)}",
                                            self_attr,
                                            other_attr))
                else:
                    for i, self_element in enumerate(self_attr):
                        other_element = other_attr[i]
                        if type(self_element) != type(other_element):
                            # TODO: add k to attrname and change value and other_value to be specific dict entry
                            diffs.append(DiffDetail(DiffType.TYPE_CHANGED, self.__class__, f.name,
                                                    [f.name, i],
                                                    f"Element mismatch:"
                                                    f"self.{f.name}[{i}] is"
                                                    f" {type(self_element)}, while"
                                                    f" other is {type(other_element)}",
                                                    self_attr,
                                                    other_attr))
                        elif issubclass(type(self_element), (str, int, bool, float,
                                                             NoneType)):
                            # TODO: add k to attrname and change value and other_value to be specific dict entry
                            if self_element != other_element:
                                dd = DiffDetail(DiffType.VALUE_CHANGED, self.__class__, f.name,
                                                [f.name, i],
                                                f"Element mismatch:"
                                                f"self.{f.name}[{i}] is {self_element}"
                                                f" but other is {other_element}",
                                                self_attr,
                                                other_attr)
                                diffs.append(dd)
                        elif isinstance(self_element, HikaruBase):
                            inner_diffs = self_element.diff(other_element)
                            diffs.extend([DiffDetail(d.diff_type, d.cls, d.attrname,
                                                     [f.name, i] + d.path,
                                                     d.report, d.value, d.other_value)
                                          for d in inner_diffs])
                        else:
                            raise NotImplementedError(f"Internal error! Don't know how to "
                                                      f"compare element {self_element}"
                                                      f" with {other_element}."
                                                      f" Please file a "
                                                      f"bug report.")  # pragma: no cover
            else:
                raise NotImplementedError(f"Internal error! Don't know how to compare"
                                          f" attribute {self_attr} with {other_attr}."
                                          f" Please file a bug "
                                          f"report")  # pragma: no cover
        return diffs

    def get_type_warnings(self) -> List[TypeWarning]:
        """
        Compares attribute type annotation to actual data; issues warning on mismatches.

        This method compares the type of each attribute based on the type annotation
        against the type of the actual data in the attribute and generates a warning
        object whenever a mismatch is discovered. The search for mismatches starts
        at ``self`` and recursively searches any HikaruBase objects contained in
        ``self``.

        Note that if ``get_type_warnings()`` finds an attribute that is a
        HikaruBase object of the incorrect type, ``get_type_warnings()``
        will NOT inspect the incorrect object's attributes for type correctness.
        The object itself will be flagged as incorrect, but checking will not
        continue inside the incorrect object. Other checks will still proceed.

        :return: a list of TypeWarning namedtuple objects. The fields should be
            interpreted as follows:

            - cls: the class object that contains the attribute that has a type mismatch
            - attrname: the name of the attribute that has the type mismatch
            - path: a list of strings that indicates from ``self`` how to reach the attr
            - warning: a string that contains the text of the warning.

            Note that the first three fields are similar to those from CatalogEntry,
            however their interpretation is slightly different.

            A return of an empty list indicates that there were no TypeWarnings.
            This DOES NOT indicate that there aren't errors in usage; for example, if
            and object may contain one of three alternative objects, this method doesn't
            check if that constraint holds true; it only checks that the types of any
            contained objects are correct.
        """
        warnings: List[TypeWarning] = list()
        hints = self._get_hints()
        for f in fields(self):
            is_required = True
            ftype = hints[f.name]
            initial_type = ftype
            origin = get_origin(initial_type)
            if origin is Union:  # this is optional; grab what's inside
                type_args = get_args(ftype)
                if NoneType in type_args:
                    is_required = False
                    initial_type = type_args[0]
                else:
                    raise NotImplementedError("Internal error! We aren't expecting this "
                                              "case. Please file a "
                                              "bug report.")  # pragma: no cover
            # current value of initial_type:
            # ok, now we have either a scaler (int, bool, str, etc),
            # a subclass of HikaruBase,
            # or a container (Dict, List),
            # or plain ol' object for older releases
            # now we want the attr's real type (scalars, dict, list, HikaruBase)
            # and if list, we want the contained type
            contained_type = None
            attr_type = initial_type
            origin = get_origin(initial_type)
            if origin is list:
                attr_type = list
                contained_type = get_args(initial_type)[0]
            elif origin is dict:
                attr_type = dict
            elif (type(initial_type) not in (type, str) and
                  not isinstance(initial_type, ForwardRef) and
                  (not issubclass(initial_type, (str, int,  float,
                                                  bool, HikaruBase)) and
                  initial_type is not object)):
                raise NotImplementedError(f"Internal error! Some other kind of type:"
                                          f" {initial_type}, attr={f.name}"
                                          f" in class {self.__class__.__name__}."
                                          f" Please file a "
                                          f"bug report.")  # pragma: no cover
            attrval = getattr(self, f.name)
            if attrval is None:
                if issubclass(attr_type, (str, int, float,
                                          bool, HikaruBase)):
                    if is_required:
                        warnings.append(TypeWarning(self.__class__,
                                                    f.name,
                                                    [f.name],
                                                    f"Attribute {f.name} is None but"
                                                    f" should have been "
                                                    f"{initial_type.__name__}"))
                elif attr_type is list:
                    warnings.append(TypeWarning(self.__class__, f.name,
                                                [f.name],
                                                f"Attribute {f.name} is None but"
                                                f" should be at least an empty list"))
                elif attr_type is dict:
                    warnings.append(TypeWarning(self.__class__, f.name,
                                                [f.name],
                                                f"Attribute {f.name} is None but"
                                                f" should be at least an empty dict"))
            elif (attr_type != type(attrval) and
                  not issubclass(attr_type, type(attrval)) and
                  attr_type is not object):
                warnings.append(TypeWarning(self.__class__, f.name,
                                            [f.name],
                                            f"Was expecting type {attr_type.__name__},"
                                            f" got {type(attrval).__name__}"))
            elif attr_type is list:
                if is_required and len(attrval) == 0:
                    warnings.append(TypeWarning(self.__class__, f.name,
                                                [f.name],
                                                f"List {f.name} has no"
                                                f" elements but is required"))
                for i, o in enumerate(attrval):
                    if contained_type != type(o):
                        warnings.append(TypeWarning(self.__class__, f.name,
                                                    [f.name, i],
                                                    f"Element {i} of list"
                                                    f" {f.name} is of type"
                                                    f" {type(o).__name__},"
                                                    f" not {contained_type.__name__}"))
                    elif issubclass(contained_type, HikaruBase):
                        # extract any warnings and amend the path
                        inner_warnings = o.get_type_warnings()
                        warnings.extend([TypeWarning(w.cls, w.attrname,
                                                     [f.name, i] + w.path,
                                                     w.warning)
                                         for w in inner_warnings])
            # FIXME; should we be looking at contents of a dict??
            elif isinstance(attrval, HikaruBase):
                inner_warnings = attrval.get_type_warnings()
                warnings.extend([TypeWarning(w.cls, w.attrname,
                                             [f.name] + w.path,
                                             w.warning)
                                 for w in inner_warnings])
        return warnings

    def process(self, yaml, translate: bool = False) -> None:
        """
        extract self's data items from the supplied yaml object.

        :param yaml: a populated dict-like object that contains keys and values
            that  represent the constructs of a Kubernetes YAML file. Supplied by
            pyyaml or ruamel.yaml. Results in the construction of a set of Hikaru
            class instances that mirror the structure and contents of the YAML,
            as well as the population of the type/field catalogs. To ensure proper
            catalogues, invoke repopulate_catalog() after modifying data or doing
            multiple sequential parse() calls.
        :param translate: optional bool, default False. If True, then all attributes
            that are fetched from the dict are first run through camel_to_pep8 to
            use the underscore-embedded versions of the attribute names.

        NOTE: it is possible to call parse again, but this will result in
            additional fields added to the existing fields, not a replacement
            of what was previously there. Always parse with an empty instance
            of the object.

        :raises TypeError: in these if the YAML is missing a required property.
        """

        # OK, there are some cases where embedded objects are actually dicts
        # encoded as a string. This isn't clear where it happens, but what we'll
        # do is the following: if the type of the 'yaml' parameter is an str, then
        # we'll eval it to hopefully get a dict, and raise a useful message if
        # we don't
        if type(yaml) == str:
            new = literal_eval(yaml)
            if type(new) != dict:
                raise RuntimeError(f"We can't process this input; type {type(yaml)}, "
                                   f"value = {yaml}")  # pragma: no cover
            yaml = new
        hints = self._get_hints()
        for f in fields(self.__class__):
            k8s_name = f.name.strip("_")
            k8s_name = camel_to_pep8(k8s_name) if translate else k8s_name
            is_required = True
            ftype = hints[f.name]
            initial_type = ftype
            origin = get_origin(initial_type)
            if origin is Union:  # this is optional; grab what's inside
                type_args = get_args(ftype)
                if NoneType in type_args:
                    is_required = False
                    initial_type = type_args[0]
                else:
                    raise NotImplementedError("Internal error! We shouldn't see this "
                                              "case! Please file a "
                                              "bug report.")  # pragma: no cover
            # ok, we've peeled away a Union left by Optional
            # let's see what we're really working with
            val = yaml.get(k8s_name, None)
            if val is None and is_required:
                raise TypeError(f"{self.__class__.__name__} is missing {k8s_name}"
                                f" (originally {f.name})")
            if val is None:
                continue
            if (type(initial_type) == type and issubclass(initial_type, (int, str,
                                                                         bool, float))
                    or initial_type == object):
                # take as is
                setattr(self, f.name, val)
            elif is_dataclass(initial_type) and issubclass(initial_type, HikaruBase):
                obj = initial_type.get_empty_instance()
                obj.process(val, translate=translate)
                setattr(self, f.name, obj)
            else:
                origin = get_origin(initial_type)
                if origin in (list, List):
                    target_type = get_args(initial_type)[0]
                    if type(target_type) == type and issubclass(target_type, (int, str,
                                                                              bool,
                                                                              float)):
                        l = [i for i in val]
                        setattr(self, f.name, l)
                    elif is_dataclass(target_type) and issubclass(target_type,
                                                                  HikaruBase):
                        l = []
                        for o in val:
                            obj = target_type.get_empty_instance()
                            obj.process(o, translate=translate)
                            l.append(obj)
                        setattr(self, f.name, l)
                    else:
                        raise NotImplementedError(f"Internal error! Processing"
                                                  f" {self.__class__.__name__}.{f.name};"
                                                  f" can only do list of scalars and"
                                                  f" k8s objs. Please file a"
                                                  f" bug report.")  # pragma: no cover
                elif origin in (dict, Dict):
                    d = {k: v for k, v in val.items()}
                    setattr(self, f.name, d)
                else:
                    raise NotImplementedError(f"Internal error! Unknown type inside of"
                                              f" list: {initial_type}. Please file a bug"
                                              f" report.")  # pragma: no cover
        self._capture_catalog()

    def as_python_source(self, assign_to: str = None) -> str:
        """
        generate a string of Python code that will re-create the object and all
        contained objects

        :param assign_to: string. If supplied, must be a legal Python variable
            name. The generated code will be assigned to this variable in the
            returned string.
        :return: single string of formatted python code that if run will re-
            create self.

        NOTE: the returned code string will not include any
            necessary imports that may be needed to allow the code to actually execute;
            the caller is expected to supply that boilerplate.
        """
        code = []
        if assign_to is not None:
            code.append(f'{assign_to} = ')
        all_fields = fields(self)
        sig = signature(self.__init__)
        if len(all_fields) != len([k for k in sig.parameters if k != 'client']):
            raise NotImplementedError(f"Internal error! Uneven number of params for"
                                      f" {self.__class__.__name__}. Please file"
                                      f" a bug report.")  # pragma: no cover
        # open the call to the 'constructor'
        code.append(f'{self.__class__.__name__}(')
        # now process all attributes of the class
        parameters = []
        for f, p in zip(all_fields, tuple(sig.parameters.values())):
            one_param = []
            keep_param = True
            is_required = get_origin(f.type) is not Union
            val = getattr(self, f.name)
            if val is None and not is_required:  # should only be for optional args
                continue
            if p.kind in (Parameter.KEYWORD_ONLY, Parameter.POSITIONAL_OR_KEYWORD):
                one_param.append(f'{f.name}=')
            if isinstance(val, HikaruBase):
                # then this attr is a nested object; get its code and set the
                # value of the attribute to it
                inner_code = val.as_python_source()
                if inner_code:
                    one_param.append(inner_code)
                # I don't think this can happen
                # else:
                #     keep_param = False
            elif isinstance(val, list):
                if len(val) > 0 or is_required:
                    one_param.append("[")
                    list_values = []
                    for item in val:
                        if isinstance(item, HikaruBase):
                            inner_code = item.as_python_source()
                            list_values.append(inner_code)
                        elif isinstance(item, str):
                            list_values.append(f"'{item}'")
                        else:
                            list_values.append(str(val))
                    if list_values:
                        one_param.append(",".join(list_values))
                    one_param.append("]")
                else:
                    keep_param = False
            elif isinstance(val, str):
                one_param.append(f"'{val}'")
            elif isinstance(val, dict):
                if len(val) > 0 or is_required:
                    one_param.append("{")
                    dict_pairs = []
                    for k, v in val.items():
                        the_val = f"'{v}'" if isinstance(v, str) else v
                        dict_pairs.append(f"'{k}': {the_val}")
                    if dict_pairs:
                        one_param.append(",".join(dict_pairs))
                    one_param.append("}")
                else:
                    keep_param = False
            else:
                one_param.append(str(val))
            if keep_param:
                parameters.append("".join(one_param))
        if parameters:
            code.append(",".join(parameters))
        code.append(")")
        return " ".join(code)


@dataclass
class HikaruDocumentBase(HikaruBase):
    _version = 'UNKNOWN'

    # noinspection PyDataclass
    def __post_init__(self, client: Any = None):
        super(HikaruDocumentBase, self).__post_init__()
        self.client = client

    def set_client(self, client: Any):
        """
        Set the k8s ApiClient on an already created Hikaru instance

        Sets the client that will be used if this object is involved in
        calls to K8s.

        :param client: instance of kubernetes.client.api_client.ApiClient
        """
        self.client = client<|MERGE_RESOLUTION|>--- conflicted
+++ resolved
@@ -27,16 +27,11 @@
 it can do the YAML parsing, the Python generation, and the Python runtime
 object management.
 """
-<<<<<<< HEAD
+from ast import literal_eval
 from enum import Enum
-from typing import Union, List, Dict, Type, Any
-from dataclasses import fields, dataclass, is_dataclass
-=======
-from ast import literal_eval
 from inspect import getmodule
-from typing import Union, List, Dict, Any, ForwardRef, get_type_hints
+from typing import Union, List, Dict, Any, Type, ForwardRef, get_type_hints
 from dataclasses import fields, dataclass, is_dataclass, asdict, InitVar
->>>>>>> 110c9317
 from inspect import signature, Parameter
 from collections import defaultdict, namedtuple
 from hikaru.naming import camel_to_pep8
@@ -59,6 +54,7 @@
 CatalogEntry = namedtuple('CatalogEntry', ['cls', 'attrname', 'path'])
 
 TypeWarning = namedtuple('TypeWarning', ['cls', 'attrname', 'path', 'warning'])
+
 
 class DiffType (Enum):
     ATTRIBUTE_ADDED = 0
@@ -68,6 +64,7 @@
     LIST_LENGTH_CHANGED = 4
     DICT_KEYS_CHANGED = 5
     INCOMPATIBLE_DIFF = 6
+
 
 @dataclass
 class DiffDetail:
